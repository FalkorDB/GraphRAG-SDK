--- conflicted
+++ resolved
@@ -89,13 +89,7 @@
 
         self.kg.process_sources(sources)
 
-<<<<<<< HEAD
-        chat = self.kg.chat_session()
-        answer = chat.send_message("How many actors acted in a movie?")
-
-=======
         answer = self.kg.ask("How many actors acted in a movie?")
->>>>>>> 275dfc68
 
         logger.info(f"Answer: {answer}")
 
