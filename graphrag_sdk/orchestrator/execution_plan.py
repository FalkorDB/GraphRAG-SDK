--- conflicted
+++ resolved
@@ -1,19 +1,13 @@
 from json import loads
-<<<<<<< HEAD
-=======
 from typing import Union
->>>>>>> e3a5734c
 from graphrag_sdk.orchestrator.step import PlanStep
 
 
 class ExecutionPlan:
-<<<<<<< HEAD
-=======
     """
     Represents an execution plan consisting of a sequence of steps.
     """
     
->>>>>>> e3a5734c
     steps: list[PlanStep] = []
 
     def __init__(self, steps: list[PlanStep]):
