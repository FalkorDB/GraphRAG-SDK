from typing import Optional
import graphrag_sdk.orchestrator.step
from graphrag_sdk.orchestrator.step import PlanStep
from concurrent.futures import ThreadPoolExecutor, wait
from graphrag_sdk.orchestrator.step_result import StepResult
from graphrag_sdk.orchestrator.orchestrator_runner import OrchestratorRunner
from graphrag_sdk.orchestrator.step import PlanStep


class ParallelStepResult(StepResult):
    """
    Represents the result of executing parallel steps.
    """
    
    results: list[StepResult]

    def __init__(self, results: list[StepResult]):
        """
        Initializes a new ParallelStepResult object.
        
        Args:
            results (list[StepResult]): The results of the parallel steps.
        """
        self.results = results

    def to_json(self) -> dict:
        """
        Convert the parallel step result to a JSON-serializable dictionary.
        
        Returns:
            dict: A dictionary representation of the parallel step result.
        """
        return {"results": [result.to_json() for result in self.results]}

    @staticmethod
    def from_json(json: dict) -> "ParallelStepResult":
        """
        Create a ParallelStepResult instance from a JSON dictionary.
        
        Args:
            json (dict): The input JSON dictionary.
            
        Returns:
            ParallelStepResult: An instance of ParallelStepResult.
        """
        return ParallelStepResult(
            [StepResult.from_json(result) for result in json["results"]]
        )

    def __str__(self) -> str:
        return f"ParallelStepResult(results={self.results})"

    def __repr__(self) -> str:
        return str(self)

    @property
    def output(self) -> str:
        return "\n".join([result.output for result in self.results])


class ParallelProperties:
<<<<<<< HEAD
    steps: list[PlanStep]

    def __init__(self, steps: list[PlanStep]):
=======
    """
    Represents properties for parallel execution of steps.
    """
    
    steps: list["PlanStep"]

    def __init__(self, steps: list["PlanStep"]):
        """
        Initializes a new ParallelProperties object.
        
        Args:
            steps (list[PlanStep]): The list of steps to execute in parallel.
        """
>>>>>>> e3a5734c
        self.steps = steps

    @staticmethod
    def from_json(json: dict) -> "ParallelProperties":
        """
        Create ParallelProperties from a JSON dictionary.
        
        Args:
            json (dict): The input JSON dictionary.
            
        Returns:
            ParallelProperties: An instance of ParallelProperties.
        """
        return ParallelProperties(
            [
                PlanStep.from_json(step)
                for step in (json if isinstance(json, list) else json["steps"])
            ]
        )

    def to_json(self) -> dict:
        """
        Convert the parallel properties to a JSON-serializable dictionary.
        
        Returns:
            dict: A dictionary representation of the parallel properties.
        """
        return {"steps": [step.to_json() for step in self.steps]}

    def __str__(self) -> str:
        return f"ParallelProperties(steps={self.steps})"

    def __repr__(self) -> str:
        return str(self)


<<<<<<< HEAD
class ParallelStep(PlanStep):
=======
class ParallelStep(graphrag_sdk.orchestrator.step.PlanStep):
    """
    Represents a step that executes multiple sub-steps in parallel.
    """

>>>>>>> e3a5734c
    def __init__(self, id: str, properties: ParallelProperties):
        """
        Initializes a new ParallelStep object.
        
        Args:
            id (str): The identifier for the step.
            properties (ParallelProperties): The properties of the parallel step.
        """
        self._id = id
        self._properties = properties

    @property
    def id(self) -> str:
        return self._id

    @property
    def block(self) -> graphrag_sdk.orchestrator.step.StepBlockType:
        return graphrag_sdk.orchestrator.step.StepBlockType.PARALLEL

    @property
    def properties(self) -> ParallelProperties:
        return self._properties

    def to_json(self) -> dict:
        """
        Convert the parallel step to a JSON-serializable dictionary.
        
        Returns:
            dict: A dictionary representation of the parallel step.
        """
        return {
            "id": self.id,
            "block": self.block,
            "properties": self.properties.to_json(),
        }

    @staticmethod
    def from_json(json: dict) -> "ParallelStep":
        """
        Create a ParallelStep from a JSON dictionary.
        
        Args:
            json (dict): The input JSON dictionary.
            
        Returns:
            ParallelStep: An instance of ParallelStep.
        """
        return ParallelStep(
            json["id"], ParallelProperties.from_json(json["properties"])
        )

    def __str__(self) -> str:
        return f"ParallelStep(id={self.id}, properties={self.properties})"

    def __repr__(self) -> str:
        return str(self)

    def run(
        self, runner: OrchestratorRunner, config: Optional[dict] = None
    ) -> ParallelStepResult:
        """
        Run the parallel step, executing sub-steps concurrently.
        
        Args:
            runner (OrchestratorRunner): The orchestrator runner instance.
            config (Optional[dict]): Configuration options. Defaults to None.
            
        Returns:
            ParallelStepResult: The result of the parallel step execution.
        """
        config = config or {"parallel_max_workers": 16}
        tasks = []
        with ThreadPoolExecutor(
            max_workers=min(config["parallel_max_workers"], len(self.properties.steps))
        ) as executor:
            for sub_step in self.properties.steps:
                tasks.append(executor.submit(sub_step.run, runner))

        wait(tasks)

        return ParallelStepResult([task.result() for task in tasks])<|MERGE_RESOLUTION|>--- conflicted
+++ resolved
@@ -59,11 +59,6 @@
 
 
 class ParallelProperties:
-<<<<<<< HEAD
-    steps: list[PlanStep]
-
-    def __init__(self, steps: list[PlanStep]):
-=======
     """
     Represents properties for parallel execution of steps.
     """
@@ -77,7 +72,6 @@
         Args:
             steps (list[PlanStep]): The list of steps to execute in parallel.
         """
->>>>>>> e3a5734c
         self.steps = steps
 
     @staticmethod
@@ -114,15 +108,11 @@
         return str(self)
 
 
-<<<<<<< HEAD
-class ParallelStep(PlanStep):
-=======
 class ParallelStep(graphrag_sdk.orchestrator.step.PlanStep):
     """
     Represents a step that executes multiple sub-steps in parallel.
     """
 
->>>>>>> e3a5734c
     def __init__(self, id: str, properties: ParallelProperties):
         """
         Initializes a new ParallelStep object.
