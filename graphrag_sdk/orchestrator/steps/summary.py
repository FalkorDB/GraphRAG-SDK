import logging
from typing import Optional
import graphrag_sdk.orchestrator.step
from graphrag_sdk.orchestrator.step_result import StepResult
from graphrag_sdk.orchestrator.orchestrator_runner import OrchestratorRunner
from graphrag_sdk.fixtures.prompts import ORCHESTRATOR_SUMMARY_PROMPT

logger = logging.getLogger(__name__)


class SummaryResult(StepResult):
    """
    Represents the result of a summary step.

    Attributes:
        output (str): The summary output.
    """

    def __init__(self, output: str):
        self._output = output

    def to_json(self) -> dict:
        """
        Convert the summary result to a JSON-serializable dictionary.

        Returns:
            dict: A dictionary representation of the summary result.
        """
        return {
            "output": self._output,
        }

    @staticmethod
    def from_json(json: dict) -> "SummaryResult":
        """
        Create a SummaryResult instance from a JSON dictionary.

        Args:
            json (dict): The input JSON dictionary.

        Returns:
            SummaryResult: An instance of SummaryResult.
        """
        return SummaryResult(
            json["output"],
        )

    def __str__(self) -> str:
        return f"SummaryResult(output={self._output})"

    def __repr__(self) -> str:
        return str(self)

    @property
    def output(self) -> str:
        return self._output


class SummaryStep(graphrag_sdk.orchestrator.step.PlanStep):
    """
    Represents a step that generates a summary.

    Attributes:
        id (str): The identifier for the step.
        properties (any): The properties of the summary step.
    """

    def __init__(self, id: str, properties: any):
        self._id = id
        self._properties = {}

    @property
    def id(self) -> str:
        return self._id

    @property
    def block(self) -> graphrag_sdk.orchestrator.step.StepBlockType:
        return graphrag_sdk.orchestrator.step.StepBlockType.SUMMARY

    @property
    def properties(self) -> any:
        return self._properties

    def to_json(self) -> dict:
        """
        Convert the summary step to a JSON-serializable dictionary.

        Returns:
            dict: A dictionary representation of the summary step.
        """
        return {
            "id": self.id,
            "block": self.block,
            "properties": {},
        }

    @staticmethod
    def from_json(json: dict) -> "SummaryStep":
        """
        Create a SummaryStep from a JSON dictionary.

        Args:
            json (dict): The input JSON dictionary.

        Returns:
            SummaryStep: An instance of SummaryStep.
        """
        return SummaryStep(json["id"], {})

    def __str__(self) -> str:
        return f"SummaryStep(id={self.id}, properties={self.properties})"

    def __repr__(self) -> str:
        return str(self)

    def run(
        self,
        runner: OrchestratorRunner,
<<<<<<< HEAD
        config: Optional[dict] = None,
=======
>>>>>>> 52e3042b
    ) -> SummaryResult:
        """
        Run the summary step, generating a summary based on execution logs.

        Args:
            runner (OrchestratorRunner): The orchestrator runner instance.
            config (Optional[dict]): Configuration options. Defaults to None.

        Returns:
            SummaryResult: The result of the summary step.
        """
        response = runner.chat.send_message(
            ORCHESTRATOR_SUMMARY_PROMPT.replace(
                "#USER_QUESTION", str(runner.user_question)
            ).replace("#EXECUTION_LOG", str(runner.runner_log))
        )

        return SummaryResult(response.text)<|MERGE_RESOLUTION|>--- conflicted
+++ resolved
@@ -116,10 +116,6 @@
     def run(
         self,
         runner: OrchestratorRunner,
-<<<<<<< HEAD
-        config: Optional[dict] = None,
-=======
->>>>>>> 52e3042b
     ) -> SummaryResult:
         """
         Run the summary step, generating a summary based on execution logs.
