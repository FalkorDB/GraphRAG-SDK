--- conflicted
+++ resolved
@@ -8,13 +8,10 @@
 
 
 class SummaryResult(StepResult):
-<<<<<<< HEAD
-=======
     """
     Represents the result of a summary step.
     """
 
->>>>>>> e3a5734c
     def __init__(self, output: str):
         """
         Initializes a new SummaryResult object.
@@ -63,13 +60,10 @@
 
 
 class SummaryStep(graphrag_sdk.orchestrator.step.PlanStep):
-<<<<<<< HEAD
-=======
     """
     Represents a step that generates a summary.
     """
 
->>>>>>> e3a5734c
     def __init__(self, id: str, properties: any):
         """
         Initializes a new SummaryStep object.
