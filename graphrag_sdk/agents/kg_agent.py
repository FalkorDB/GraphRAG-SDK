from .agent import Agent
from typing import Optional
from graphrag_sdk.kg import KnowledgeGraph
from graphrag_sdk.models import GenerativeModelChatSession


class KGAgent(Agent):
    """Represents an Agent for a FalkorDB Knowledge Graph.

    Args:
        agent_id (str): The ID of the agent.
        kg (KnowledgeGraph): The knowledge graph to query.
        introduction (str): The introduction to the agent.

    Examples:
        >>> from graphrag_sdk import KnowledgeGraph, Orchestrator
        >>> from graphrag_sdk.agents.kg_agent import KGAgent
        >>> orchestrator = Orchestrator(model)
        >>> kg = KnowledgeGraph("test_kg", ontology, model)
        >>> agent = KGAgent("test_agent", kg, "This is a test agent.")
        >>> orchestrator.register_agent(agent)
    """
    
    _interface = [
        {
            "name": "prompt",
            "type": "string",
            "required": True,
            "description": "The prompt to ask the agent.",
        }
    ]

    def __init__(self, agent_id: str, kg: KnowledgeGraph, introduction: str):
        """
        Initializes a KGAgent object.

        Args:
            agent_id (str): The ID of the agent.
            kg (KnowledgeGraph): The knowledge graph associated with the agent.
            introduction (str): The introduction of the agent.
        """
        super().__init__()
        self.agent_id = agent_id
        self.introduction = introduction
        self.kg = kg
        self.chat_session = self._kg.chat_session()

    @property
    def agent_id(self) -> str:
        """
        Returns the ID of the agent.

        Returns:
            str: The ID of the agent.
        """
        return self._agent_id

    @agent_id.setter
    def agent_id(self, value) -> None:
        """
        Sets the agent ID.

        Args:
        value (str): The ID of the agent.

        Returns:
        None
        """
        self._agent_id = value

    @property
    def introduction(self) -> str:
        """
        Returns the introduction of the agent.

        :return: The introduction of the agent.
        :rtype: str
        """
        return self._introduction

    @introduction.setter
    def introduction(self, value) -> None:
        """
        Sets the introduction of the agent.

        Args:
        value (str): The introduction of the agent.

        Returns:
        None
        """
        self._introduction = value

    @property
    def interface(self) -> list[dict]:
        """
        Returns the interface of the KG agent.

        Returns:
            list[dict]: The interface of the KG agent.
        """
        return self._interface

    @property
    def kg(self) -> KnowledgeGraph:
        """
        Returns the KnowledgeGraph object associated with this agent.

        Returns:
            KnowledgeGraph: The KnowledgeGraph object.
        """
        return self._kg

    @kg.setter
    def kg(self, value: KnowledgeGraph):
        """
        Sets the knowledge graph for the agent.

        Args:
            value (KnowledgeGraph): The knowledge graph to be set.

        Returns:
            None
        """
        self._kg = value

<<<<<<< HEAD
    def run(
        self, params: dict, session: Optional[GenerativeModelChatSession] = None
    ) -> tuple[str, GenerativeModelChatSession]:
=======
    def run(self, params: dict) -> str:
>>>>>>> 52e3042b
        """
        Ask the agent a question.

        Args:
            params (dict): The parameters for the agent.
<<<<<<< HEAD
            session (Optional[GenerativeModelChatSession]): The chat session to use for the agent. Defaults to None.
=======
>>>>>>> 52e3042b

        Returns:
            str: The agent's response.

        """
        output = self.chat_session.send_message(params["prompt"])
        return output

    def __repr__(self):
        """
        Returns a string representation of the KGAgent object.

        The string representation includes the Agent ID, Knowledge Graph Name,
        Interface, and Introduction.

        Returns:
            str: A string representation of the KGAgent object.
        """
        return f"""
---
Agent ID: {self.agent_id}
Knowledge Graph Name: {self._kg.name}
Interface: {self.interface}

Introduction: {self.introduction}
"""<|MERGE_RESOLUTION|>--- conflicted
+++ resolved
@@ -124,22 +124,12 @@
         """
         self._kg = value
 
-<<<<<<< HEAD
-    def run(
-        self, params: dict, session: Optional[GenerativeModelChatSession] = None
-    ) -> tuple[str, GenerativeModelChatSession]:
-=======
     def run(self, params: dict) -> str:
->>>>>>> 52e3042b
         """
         Ask the agent a question.
 
         Args:
             params (dict): The parameters for the agent.
-<<<<<<< HEAD
-            session (Optional[GenerativeModelChatSession]): The chat session to use for the agent. Defaults to None.
-=======
->>>>>>> 52e3042b
 
         Returns:
             str: The agent's response.
