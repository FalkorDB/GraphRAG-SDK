--- conflicted
+++ resolved
@@ -44,20 +44,8 @@
         self.model_config = model_config
         self.graph = graph
         self.ontology = ontology
-<<<<<<< HEAD
         self.cypher_chat_session = model_config.cypher_generation.start_chat(CYPHER_GEN_SYSTEM.replace("#ONTOLOGY", str(ontology.to_json())))
         self.qa_chat_session = model_config.qa.start_chat(GRAPH_QA_SYSTEM)
-=======
-        self.cypher_chat_session = (
-            model_config.cypher_generation.with_system_instruction(
-                CYPHER_GEN_SYSTEM.replace("#ONTOLOGY", str(ontology.to_json()))
-            ).start_chat()
-        )
-        self.qa_chat_session = model_config.qa.with_system_instruction(
-            GRAPH_QA_SYSTEM
-        ).start_chat()
-        self.last_answer = None
->>>>>>> 52e3042b
 
     def send_message(self, message: str) -> str:
         """
