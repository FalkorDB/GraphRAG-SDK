import json
from falkordb import Graph
from typing import Iterator
from graphrag_sdk.ontology import Ontology
from graphrag_sdk.steps.qa_step import QAStep
from graphrag_sdk.steps.stream_qa_step import StreamingQAStep
from graphrag_sdk.model_config import KnowledgeGraphModelConfig
from graphrag_sdk.steps.graph_query_step import GraphQueryGenerationStep

CYPHER_ERROR_RES = "Sorry, I could not find the answer to your question"

class ChatSession:
    """
    Represents a chat session with a Knowledge Graph.

    Args:
        model_config (KnowledgeGraphModelConfig): The model configuration to use.
        ontology (Ontology): The ontology to use.
        graph (Graph): The graph to query.

    Examples:
        >>> from graphrag_sdk import KnowledgeGraph, Orchestrator
        >>> from graphrag_sdk.ontology import Ontology
        >>> from graphrag_sdk.model_config import KnowledgeGraphModelConfig
        >>> model_config = KnowledgeGraphModelConfig.with_model(model)
        >>> kg = KnowledgeGraph("test_kg", model_config, ontology)
        >>> chat_session = kg.start_chat()
        >>> chat_session.send_message("What is the capital of France?")
    """

    def __init__(self, model_config: KnowledgeGraphModelConfig, ontology: Ontology, graph: Graph,
                cypher_system_instruction: str, qa_system_instruction: str,
                cypher_gen_prompt: str, qa_prompt: str, cypher_gen_prompt_history: str):
        """
        Initializes a new ChatSession object.

        Args:
            model_config (KnowledgeGraphModelConfig): The model configuration.
            ontology (Ontology): The ontology object.
            graph (Graph): The graph object.

        Attributes:
            model_config (KnowledgeGraphModelConfig): The model configuration.
            ontology (Ontology): The ontology object.
            graph (Graph): The graph object.
            cypher_chat_session (CypherChatSession): The Cypher chat session object.
            qa_chat_session (QAChatSession): The QA chat session object.
        """
        self.model_config = model_config
        self.graph = graph
        self.ontology = ontology
        
        # Filter the ontology to remove unique and required attributes that are not needed for Q&A. 
        ontology_prompt = self.clean_ontology_for_prompt(ontology)
                
        cypher_system_instruction = cypher_system_instruction.format(ontology=ontology_prompt)
        
        self.cypher_prompt = cypher_gen_prompt
        self.qa_prompt = qa_prompt
        self.cypher_prompt_with_history = cypher_gen_prompt_history
        
        self.cypher_chat_session = model_config.cypher_generation.start_chat(
                cypher_system_instruction
            )
        self.qa_chat_session = model_config.qa.start_chat(
                qa_system_instruction
            )
<<<<<<< HEAD
        self.last_answer = None
        #Statistics
        self.metadata = {"last_query_execution_time": None}
=======
        self.last_complete_response = {
            "question": None, 
            "response": None, 
            "context": None, 
            "cypher": None
            }
        
    def _generate_cypher_query(self, message: str) -> tuple:
        """
        Generate a Cypher query for the given message.
        
        Args:
            message (str): The message to generate a query for.
            
        Returns:
            tuple: A tuple containing (context, cypher)
        """
        cypher_step = GraphQueryGenerationStep(
            graph=self.graph,
            chat_session=self.cypher_chat_session,
            ontology=self.ontology,
            last_answer=self.last_complete_response["response"],
            cypher_prompt=self.cypher_prompt,
            cypher_prompt_with_history=self.cypher_prompt_with_history
        )
>>>>>>> 316f6f38

        return cypher_step.run(message)
    
    def send_message(self, message: str) -> dict:
        """
        Sends a message to the chat session.

        Args:
            message (str): The message to send.

        Returns:
            dict: The response to the message in the following format:
                    {"question": message, 
                    "response": answer, 
                    "context": context, 
                    "cypher": cypher}
        """
<<<<<<< HEAD
        cypher_step = GraphQueryGenerationStep(
            graph=self.graph,
            chat_session=self.cypher_chat_session,
            ontology=self.ontology,
            last_answer=self.last_answer,
            cypher_prompt=self.cypher_prompt,
            cypher_prompt_with_history=self.cypher_prompt_with_history
        )

        (context, cypher, query_execution_time) = cypher_step.run(message)
        self.metadata["last_query_execution_time"] = query_execution_time
=======
        (context, cypher) = self._generate_cypher_query(message)

>>>>>>> 316f6f38
        if not cypher or len(cypher) == 0:
            self.last_complete_response = {
                "question": message,
                "response": CYPHER_ERROR_RES,
                "context": None,
                "cypher": None
            }
            return self.last_complete_response
        
        qa_step = QAStep(
            chat_session=self.qa_chat_session,
            qa_prompt=self.qa_prompt,
        )

        answer = qa_step.run(message, cypher, context)

        self.last_complete_response = {
            "question": message, 
            "response": answer, 
            "context": context, 
            "cypher": cypher
        }
        
        return self.last_complete_response
    
    def send_message_stream(self, message: str) -> Iterator[str]:

        """
        Sends a message to the chat session and streams the response.

        Args:
            message (str): The message to send.

        Yields:
            str: Chunks of the response as they're generated.
        """
        (context, cypher) = self._generate_cypher_query(message)

        if not cypher or len(cypher) == 0:
            # Stream the error message for consistency with successful responses
            yield CYPHER_ERROR_RES
            
            self.last_complete_response = {
                "question": message,
                "response": CYPHER_ERROR_RES,
                "context": None,
                "cypher": None
            }
            return

        qa_step = StreamingQAStep(
            chat_session=self.qa_chat_session,
            qa_prompt=self.qa_prompt,
        )

        # Yield chunks of the response as they're generated
        for chunk in qa_step.run(message, cypher, context):
            yield chunk

        # Set the last answer using chat history to ensure we have the complete response
        self.last_complete_response = {
            "question": message, 
            "response": qa_step.chat_session.get_chat_history()[-1]['content'], 
            "context": context, 
            "cypher": cypher
        }
        
    def clean_ontology_for_prompt(self, ontology: dict) -> str:
        """
        Cleans the ontology by removing 'unique' and 'required' keys and prepares it for use in a prompt.

        Args:
            ontology (dict): The ontology to clean and transform.

        Returns:
            str: The cleaned ontology as a JSON string.
        """
        # Convert the ontology object to a JSON.
        ontology = ontology.to_json()
        
        # Remove unique and required attributes from the ontology.
        for entity in ontology["entities"]:
            for attribute in entity["attributes"]:
                del attribute['unique']
                del attribute['required']
        
        for relation in ontology["relations"]:
            for attribute in relation["attributes"]:
                del attribute['unique']
                del attribute['required']
        
        # Return the transformed ontology as a JSON string
        return json.dumps(ontology)<|MERGE_RESOLUTION|>--- conflicted
+++ resolved
@@ -65,17 +65,15 @@
         self.qa_chat_session = model_config.qa.start_chat(
                 qa_system_instruction
             )
-<<<<<<< HEAD
-        self.last_answer = None
-        #Statistics
-        self.metadata = {"last_query_execution_time": None}
-=======
         self.last_complete_response = {
             "question": None, 
             "response": None, 
             "context": None, 
             "cypher": None
             }
+        
+        # Metadata to store additional information about the chat session (currently only last query execution time)
+        self.metadata = {"last_query_execution_time": None}
         
     def _generate_cypher_query(self, message: str) -> tuple:
         """
@@ -95,10 +93,12 @@
             cypher_prompt=self.cypher_prompt,
             cypher_prompt_with_history=self.cypher_prompt_with_history
         )
->>>>>>> 316f6f38
-
-        return cypher_step.run(message)
-    
+
+        (context, cypher, query_execution_time) = cypher_step.run(message)
+        self.metadata["last_query_execution_time"] = query_execution_time
+        
+        return (context, cypher)
+
     def send_message(self, message: str) -> dict:
         """
         Sends a message to the chat session.
@@ -113,22 +113,9 @@
                     "context": context, 
                     "cypher": cypher}
         """
-<<<<<<< HEAD
-        cypher_step = GraphQueryGenerationStep(
-            graph=self.graph,
-            chat_session=self.cypher_chat_session,
-            ontology=self.ontology,
-            last_answer=self.last_answer,
-            cypher_prompt=self.cypher_prompt,
-            cypher_prompt_with_history=self.cypher_prompt_with_history
-        )
-
-        (context, cypher, query_execution_time) = cypher_step.run(message)
-        self.metadata["last_query_execution_time"] = query_execution_time
-=======
         (context, cypher) = self._generate_cypher_query(message)
 
->>>>>>> 316f6f38
+        # If the cypher is empty, return an error message
         if not cypher or len(cypher) == 0:
             self.last_complete_response = {
                 "question": message,
