import re
import requests
from typing import Iterator
from bs4 import BeautifulSoup
from graphrag_sdk.document import Document


class URLLoader:
    """
    Load URL
    """

    def __init__(self, url: str) -> None:
        """
        Initialize loader

        Args:
            url (str): url.
        """

        self.url = url

    def _download(self) -> str:
        try:
            response = requests.get(self.url, headers={"User-Agent": "Mozilla/5.0"})
            response.raise_for_status()  # Raise an HTTPError for bad responses (4xx and 5xx)
            return response.text
        except requests.exceptions.RequestException as e:
            print(f"An error occurred: {e}")

    def load(self) -> Iterator[Document]:
        """
        Load URL

        Returns:
            Iterator[Document]: document iterator
        """

        # Download URL
        content = self._download()

        # extract text from HTML, populate content
        soup = BeautifulSoup(content, "html.parser")

        # Extract text from the HTML
        content = soup.get_text()

        # Remove extra newlines
        content = re.sub(r"\n{2,}", "\n", content)

<<<<<<< HEAD
        yield Document(content)
        # return f"{self.source}\n{self.content}"
=======
        yield Document(content, self.url)
>>>>>>> e3a5734c
<|MERGE_RESOLUTION|>--- conflicted
+++ resolved
@@ -48,9 +48,4 @@
         # Remove extra newlines
         content = re.sub(r"\n{2,}", "\n", content)
 
-<<<<<<< HEAD
-        yield Document(content)
-        # return f"{self.source}\n{self.content}"
-=======
-        yield Document(content, self.url)
->>>>>>> e3a5734c
+        yield Document(content, self.url)