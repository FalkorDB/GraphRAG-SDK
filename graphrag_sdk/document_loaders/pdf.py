from typing import Iterator
from graphrag_sdk.document import Document


class PDFLoader:
    """
    Load PDF
    """

    def __init__(self, path: str) -> None:
        """
        Initialize loader

        Args:
            path (str): path to PDF.
        """

        try:
            __import__("pypdf")
        except ModuleNotFoundError:
            raise ModuleNotFoundError(
                "pypdf package not found, please install it with `pip install pypdf`"
            )

        self.path = path

    def load(self) -> Iterator[Document]:
        """
        Load PDF

        Returns:
            Iterator[Document]: document iterator
        """

        from pypdf import PdfReader  # pylint: disable=import-outside-toplevel

        reader = PdfReader(self.path)
<<<<<<< HEAD
        yield from [Document(page.extract_text()) for page in reader.pages]
=======
        yield from [
            Document(page_content.extract_text(), f"{self.path}#{page_num}")
            for page_num, page_content in enumerate(reader.pages)
        ]
>>>>>>> e3a5734c
<|MERGE_RESOLUTION|>--- conflicted
+++ resolved
@@ -35,11 +35,7 @@
         from pypdf import PdfReader  # pylint: disable=import-outside-toplevel
 
         reader = PdfReader(self.path)
-<<<<<<< HEAD
-        yield from [Document(page.extract_text()) for page in reader.pages]
-=======
         yield from [
             Document(page_content.extract_text(), f"{self.path}#{page_num}")
             for page_num, page_content in enumerate(reader.pages)
-        ]
->>>>>>> e3a5734c
+        ]