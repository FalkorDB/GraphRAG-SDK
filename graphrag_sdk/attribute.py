--- conflicted
+++ resolved
@@ -1,12 +1,8 @@
 import re
 import json
 import logging
-<<<<<<< HEAD
-from typing import Union
 from enum import Enum
-=======
 from typing import Union, Optional
->>>>>>> e3a5734c
 from graphrag_sdk.fixtures.regex import *
 
 
