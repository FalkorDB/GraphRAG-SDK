--- conflicted
+++ resolved
@@ -12,13 +12,10 @@
 
 
 class OpenAiGenerativeModel(GenerativeModel):
-<<<<<<< HEAD
-=======
     """
     A generative model that interfaces with OpenAI's API for chat completions.
     """
 
->>>>>>> e3a5734c
     client: OpenAI = None
 
     def __init__(
@@ -102,11 +99,6 @@
 
 
 class OpenAiChatSession(GenerativeModelChatSession):
-<<<<<<< HEAD
-    _history = []
-
-    def __init__(self, model: OpenAiGenerativeModel, args: dict | None = None):
-=======
     """
     A chat session for interacting with the OpenAI model, maintaining conversation history.
     """
@@ -118,7 +110,6 @@
             model (OpenAiGenerativeModel): The model instance for the session.
             system_instruction (Optional[str]): Optional system instruction.
         """
->>>>>>> e3a5734c
         self._model = model
         self._chat_history = (
             [{"role": "system", "content": system_instruction}]
@@ -126,17 +117,6 @@
             else []
         )
 
-<<<<<<< HEAD
-    def send_message(
-        self, message: str, output_method: OutputMethod = OutputMethod.DEFAULT
-    ) -> GenerationResponse:
-        generation_config = self._get_generation_config(output_method)
-        prompt = []
-        prompt.extend(self._history)
-        prompt.append({"role": "user", "content": message[:14385]})
-        response = self._model.client.chat.completions.create(
-            model=self._model.model_name, messages=prompt, **generation_config
-=======
     def send_message(self, message: str, output_method: OutputMethod = OutputMethod.DEFAULT) -> GenerationResponse:
         """
         Send a message in the chat session and receive the model's response.
@@ -152,15 +132,10 @@
             model=self._model.model_name,
             messages=self._chat_history,
             **generation_config
->>>>>>> e3a5734c
         )
         content = self._model.parse_generate_content_response(response)
         self._chat_history.append({"role": "assistant", "content": content.text})
         return content
-<<<<<<< HEAD
-
-    def _get_generation_config(self, output_method: OutputMethod):
-=======
     
     def get_chat_history(self) -> list[dict]:
         """
@@ -181,7 +156,6 @@
         Returns:
             dict: The configuration settings for generation.
         """
->>>>>>> e3a5734c
         config = self._model.generation_config.to_json()
         if output_method == OutputMethod.JSON:
             config["temperature"] = 0
