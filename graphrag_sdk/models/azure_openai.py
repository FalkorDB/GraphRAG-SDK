--- conflicted
+++ resolved
@@ -46,37 +46,8 @@
                 "Missing credentials in the environment: AZURE_OPENAI_API_KEY, AZURE_ENDPOINT, or AZURE_API_VERSION."
             )
 
-<<<<<<< HEAD
-    def _connect_to_model(self) -> None:
-        """
-        Establish a connection to the Azure OpenAI model by initializing the AzureOpenAI client.
-        """
-        self.client = AzureOpenAI(
-            azure_endpoint=self.azure_endpoint,
-            api_version=self.api_version,
-            api_key=self.api_key,
-        )
-
-    def with_system_instruction(self, system_instruction: str) -> "GenerativeModel":
-        """
-        Set or update the system instruction and connect to the Azure OpenAI model.
-
-        Args:
-            system_instruction (str): System instructions for the model.
-
-        Returns:
-            GenerativeModel: The updated model instance.
-        """
-        self.system_instruction = system_instruction
-        self._connect_to_model()
-
-        return self
-
-    def start_chat(self, args: Optional[dict] = None) -> GenerativeModelChatSession:
-=======
 
     def start_chat(self, system_instruction: Optional[str] = None) -> GenerativeModelChatSession:
->>>>>>> e3a5734c
         """
         Start a new chat session.
         
@@ -206,21 +177,13 @@
         generation_config = self._adjust_generation_config(output_method)
         self._chat_history.append({"role": "user", "content": message[:14385]})
         response = self._model.client.chat.completions.create(
-<<<<<<< HEAD
-            model=self._model.model_name, messages=prompt, **generation_config
-=======
             model=self._model.model_name,
             messages=self._chat_history,
             **generation_config
->>>>>>> e3a5734c
         )
         content = self._model.parse_generate_content_response(response)
         self._chat_history.append({"role": "assistant", "content": content.text})
         return content
-<<<<<<< HEAD
-
-    def _get_generation_config(self, output_method: OutputMethod):
-=======
     
     def get_chat_history(self) -> list[dict]:
         """
@@ -232,7 +195,6 @@
         return self._chat_history.copy()
 
     def _adjust_generation_config(self, output_method: OutputMethod):
->>>>>>> e3a5734c
         """
         Adjust the generation configuration based on the output method.
 
