<<<<<<< HEAD
from typing import Iterator
from abc import ABC
=======
from abc import ABC
from typing import Iterator, Optional
>>>>>>> e3a5734c
from graphrag_sdk.document import Document
from graphrag_sdk.document_loaders import (
    PDFLoader,
    TextLoader,
    URLLoader,
    HTMLLoader,
    CSVLoader,
    JSONLLoader,
    StringLoader,
)


def Source(path: str, instruction: Optional[str] = None) -> "AbstractSource":
    """
    Creates a source object

    Args:
        path (str): path to source
        instruction (Optional[str]): source specific instruction for the LLM
        
    Returns:
        AbstractSource: A source object corresponding to the input path format.
    """
    if not isinstance(path, str) or path == "":
        raise Exception("Invalid argument, path should be a none empty string.")

    if ".pdf" in path.lower():
        s = PDF(path)
    elif ".html" in path.lower():
        s = HTML(path)
    elif "http" in path.lower():
        s = URL(path)
    elif ".csv" in path.lower():
        s = CSV(path)
    elif ".jsonl" in path.lower():
        s = JSONL(path)
    elif ".txt" in path.lower():
        s = TEXT(path)
    else:
        raise Exception("Unsupported file format.")

    # Set source instructions
    s.instruction = instruction

    return s

def Source_FromRawText(text: str, instruction: Optional[str] = None) -> "AbstractSource":
    """
    Creates a source object from raw text

    Args:
        text (str): raw text
        instruction (str): source specific instruction for the LLM

    Returns:
        AbstractSource: A string source object.
    """
    if not isinstance(text, str) or text == "":
        raise Exception("Invalid argument, text should be a none empty string.")

    s = STRING(text)
    s.instruction = instruction

    return s


class AbstractSource(ABC):
    """
    Abstract class representing a source file
    """

    def __init__(self, data_source: str):
        """
        Initializes a new instance of the Source class.

        Args:
            data_source (str): Either a file path or a string.

        Attributes:
            data_source (str): The source path for the data or the data as a string.
            loader: The loader object associated with the source.
            instruction (str): The instruction for the source file.
        """
        self.data_source = data_source
        self.loader = None
        self.instruction = ""

    def load(self) -> Iterator[Document]:
        """
        Loads documents from the source.

        Returns:
            An iterator of Document objects.
        """
        return self.loader.load()

    def __eq__(self, other) -> bool:
        """
        Check if this source object is equal to another source object.

        Args:
            other: The other source object to compare with.

        Returns:
            bool: True if the source objects are equal, False otherwise.
        """
        if not isinstance(other, AbstractSource):
            return False

        return self.data_source == other.data_source

    def __hash__(self):
        """
        Calculates the hash value of the Source object based on its data_source.

        Returns:
            int: The hash value of the Source object.
        """
        return hash(self.data_source)


class PDF(AbstractSource):
    """
    PDF resource
    """

    def __init__(self, data_source):
        super().__init__(data_source)
        self.loader = PDFLoader(self.data_source)


class TEXT(AbstractSource):
    """
    TEXT resource
    """

    def __init__(self, data_source):
        super().__init__(data_source)
        self.loader = TextLoader(self.data_source)


class URL(AbstractSource):
    """
    URL resource
    """

    def __init__(self, data_source):
        super().__init__(data_source)
        self.loader = URLLoader(self.data_source)


class HTML(AbstractSource):
    """
    HTML resource
    """

    def __init__(self, data_source):
        super().__init__(data_source)
        self.loader = HTMLLoader(self.data_source)


class CSV(AbstractSource):
    """
    CSV resource
    """

    def __init__(self, data_source, rows_per_document: int = 50):
        super().__init__(data_source)
        self.loader = CSVLoader(self.data_source, rows_per_document)


class JSONL(AbstractSource):
    """
    JSONL resource
    """

    def __init__(self, data_source, rows_per_document: int = 50):
        super().__init__(data_source)
        self.loader = JSONLLoader(self.data_source, rows_per_document)
        
class STRING(AbstractSource):
    """
    String resource
    """

    def __init__(self, data_source: str):
        super().__init__(data_source)
        self.loader = StringLoader(self.data_source)<|MERGE_RESOLUTION|>--- conflicted
+++ resolved
@@ -1,10 +1,5 @@
-<<<<<<< HEAD
-from typing import Iterator
-from abc import ABC
-=======
 from abc import ABC
 from typing import Iterator, Optional
->>>>>>> e3a5734c
 from graphrag_sdk.document import Document
 from graphrag_sdk.document_loaders import (
     PDFLoader,
