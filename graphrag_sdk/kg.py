--- conflicted
+++ resolved
@@ -79,8 +79,6 @@
         self._ontology = ontology
         self._name = name
         self._model_config = model_config
-<<<<<<< HEAD
-=======
         if embeddings is not None:
             try:
                 self.graph.query("CREATE VECTOR INDEX FOR (p:Document) ON (p.embeddings) OPTIONS {dimension:768, similarityFunction:'cosine'}")
@@ -90,7 +88,6 @@
         self._embeddings = embeddings
         self.sources = set([])
         self.failed_sources = set([])
->>>>>>> fa057bcf
 
         if cypher_system_instruction is None:
             cypher_system_instruction = CYPHER_GEN_SYSTEM
