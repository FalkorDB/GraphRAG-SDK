--- conflicted
+++ resolved
@@ -127,53 +127,6 @@
 
         step.run(instructions)
 
-<<<<<<< HEAD
-    def ask(
-        self, question: str, qa_chat_session: Optional[GenerativeModelChatSession] = None
-    ) -> tuple[str, GenerativeModelChatSession]:
-        """
-        Query the knowledge graph using natural language.
-        Optionally, you can provide a qa_chat_session to use for the query.
-
-        Args:
-            question (str): question to ask the knowledge graph
-            qa_chat_session (Optional[GenerativeModelChatSession]): QA chat session to use for the query.
-
-        Returns:
-            tuple[str, GenerativeModelChatSession]: answer, qa_chat_session
-
-        Example:
-            >>> (ans, qa_chat_session) = kg.ask("List a few movies in which that actor played in")
-            >>> print(ans)
-        """
-        cypher_chat_session = (self._model_config.cypher_generation.start_chat(
-            CYPHER_GEN_SYSTEM.replace("#ONTOLOGY", str(self.ontology.to_json()))
-            ))
-        cypher_step = GraphQueryGenerationStep(
-            ontology=self.ontology,
-            chat_session=cypher_chat_session,
-            graph=self.graph,
-        )
-
-        (context, cypher) = cypher_step.run(question)
-
-        if not cypher or len(cypher) == 0:
-            return "I am sorry, I could not find the answer to your question"
-
-        qa_chat_session = (
-            qa_chat_session
-            or self._model_config.qa.start_chat(GRAPH_QA_SYSTEM)
-        )
-        qa_step = QAStep(
-            chat_session=qa_chat_session,
-        )
-
-        answer = qa_step.run(question, cypher, context)
-
-        return (answer, qa_chat_session)
-
-=======
->>>>>>> 52e3042b
     def delete(self) -> None:
         """
         Deletes the knowledge graph and any other related resource
