--- conflicted
+++ resolved
@@ -9,13 +9,8 @@
 from graphrag_sdk.helpers import map_dict_to_cypher_properties
 from graphrag_sdk.model_config import KnowledgeGraphModelConfig
 from graphrag_sdk.steps.extract_data_step import ExtractDataStep
-from graphrag_sdk.fixtures.prompts import (
-    GRAPH_QA_SYSTEM,
-    CYPHER_GEN_SYSTEM,
-    CYPHER_GEN_PROMPT,
-    GRAPH_QA_PROMPT,
-    CYPHER_GEN_PROMPT_WITH_HISTORY,
-)
+from graphrag_sdk.fixtures.prompts import (GRAPH_QA_SYSTEM, CYPHER_GEN_SYSTEM,
+                                CYPHER_GEN_PROMPT, GRAPH_QA_PROMPT, CYPHER_GEN_PROMPT_WITH_HISTORY)
 
 
 logger = logging.getLogger(__name__)
@@ -78,12 +73,6 @@
         else:
             # Save ontology to DB
             ontology.save_to_graph(ontology_graph)
-<<<<<<< HEAD
-
-        if ontology is None:
-            raise Exception("Ontology is not defined")
-=======
->>>>>>> e3a5734c
 
         self._ontology = ontology
         self._name = name
@@ -165,14 +154,7 @@
         return [s.source for s in self.sources]
 
     def process_sources(
-<<<<<<< HEAD
-        self,
-        sources: list[AbstractSource],
-        instructions: str = None,
-        hide_progress: bool = False,
-=======
         self, sources: list[AbstractSource], instructions: Optional[str] = None, hide_progress: Optional[bool] = False
->>>>>>> e3a5734c
     ) -> None:
         """
         Add entities and relations found in sources into the knowledge-graph
@@ -187,23 +169,10 @@
             raise Exception("Ontology is not defined")
 
         # Create graph with sources
-<<<<<<< HEAD
-        failed_sources = self._create_graph_with_sources(
-            sources, instructions, hide_progress
-        )
-=======
         self._create_graph_with_sources(sources, instructions, hide_progress)
->>>>>>> e3a5734c
 
 
     def _create_graph_with_sources(
-<<<<<<< HEAD
-        self,
-        sources: list[AbstractSource] | None = None,
-        instructions: str = None,
-        hide_progress: bool = False,
-    ) -> list[AbstractSource]:
-=======
         self, sources: Optional[list[AbstractSource]] = None, instructions: Optional[str] = None, hide_progress: Optional[bool] = False
     ) -> None:
         """
@@ -213,7 +182,6 @@
             sources (Optional[list[AbstractSource]]): List of sources.
             instructions (Optional[str]): Instructions for the graph creation.
         """
->>>>>>> e3a5734c
         step = ExtractDataStep(
             sources=list(sources),
             ontology=self.ontology,
@@ -222,15 +190,8 @@
             hide_progress=hide_progress,
         )
 
-<<<<<<< HEAD
-        failed_sources = step.run(instructions)
-
-        return failed_sources
-
-=======
         self.failed_documents = step.run(instructions)
                 
->>>>>>> e3a5734c
     def delete(self) -> None:
         """
         Deletes the knowledge graph and any other related resource
@@ -248,21 +209,6 @@
             setattr(self, key, None)
 
     def chat_session(self) -> ChatSession:
-<<<<<<< HEAD
-        chat_session = ChatSession(
-            self._model_config,
-            self.ontology,
-            self.graph,
-            self.cypher_system_instruction,
-            self.qa_system_instruction,
-            self.cypher_gen_prompt,
-            self.qa_prompt,
-            self.cypher_gen_prompt_history,
-        )
-        return chat_session
-
-    def add_node(self, entity: str, attributes: dict):
-=======
         """
         Create a new chat session.
         
@@ -273,7 +219,6 @@
                                    self.qa_system_instruction, self.cypher_gen_prompt, self.qa_prompt, self.cypher_gen_prompt_history)
         return chat_session
     def add_node(self, entity: str, attributes: dict) -> None:
->>>>>>> e3a5734c
         """
         Add a node to the knowledge graph, checking if it matches the ontology
 
