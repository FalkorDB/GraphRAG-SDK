--- conflicted
+++ resolved
@@ -1,294 +1,278 @@
-[![Dockerhub](https://img.shields.io/docker/pulls/falkordb/falkordb?label=Docker)](https://hub.docker.com/r/falkordb/falkordb/)
-[![pypi](https://badge.fury.io/py/graphrag_sdk.svg)](https://pypi.org/project/graphrag_sdk/)
-[![Discord](https://img.shields.io/discord/1146782921294884966?style=flat-square)](https://discord.gg/6M4QwDXn2w)
-[![Contributor Covenant](https://img.shields.io/badge/Contributor%20Covenant-2.1-4baaaa.svg)](code_of_conduct.md) 
-
-# GraphRAG-SDK
-
-[![Try Free](https://img.shields.io/badge/Try%20Free-FalkorDB%20Cloud-FF8101?labelColor=FDE900&style=for-the-badge&link=https://app.falkordb.cloud)](https://app.falkordb.cloud)
-
-GraphRAG-SDK is a comprehensive solution for building Graph Retrieval-Augmented Generation (GraphRAG) applications, leveraging [FalkorDB](https://www.falkordb.com/) for optimal performance.
-
-## Features
-
-* Ontology Management: Manage ontologies either manually or automatically from unstructured data.
-* Knowledge Graph (KG): Construct and query knowledge graphs for efficient data retrieval.
-* LLMs Integration: Support for OpenAI and Google Gemini models.
-* Multi-Agent System: Multi-agent orchestrators using KG-based agents.
-
-## Get Started
-
-### Install
-
-```sh
-pip install graphrag_sdk[all]
-```
-
-or (if only OpenAI is required)
-
-```sh
-pip install graphrag_sdk[openai]
-```
-
-### Prerequisites
-
-#### Graph Database
-
-GraphRAG-SDK relies on [FalkorDB](http://falkordb.com) as its graph engine and works with OpenAI/Gemini.
-
-Use [FalkorDB Cloud](https://app.falkordb.cloud/) to get credentials or start FalkorDB locally:
-
-```sh
-docker run -p 6379:6379 -p 3000:3000 -it --rm  -v ./data:/data falkordb/falkordb:latest
-```
-
-#### LLM Models
-
-Currently, this SDK supports the following LLMs API:
-
-* [OpenAI](https://openai.com/index/openai-api) Recommended model:`gpt-4o`
-<<<<<<< HEAD
-* [google](https://makersuite.google.com/app/apikey) Recommended model:`gemini-1.5-flash-001`
-
-Make sure that a `.env` file is present with all required credentials.
-
-   <details>
-     <summary>.env</summary>
-  
-   ```
-   OPENAI_API_KEY="OPENAI_API_KEY"
-   GOOGLE_API_KEY="GOOGLE_API_KEY"
-   ```
-  
-   </details>
-=======
-* [Google](https://makersuite.google.com/app/apikey) Recommended model:`gemini-1.5-flash-001`
-* [Azure-OpenAI](https://ai.azure.com) Recommended model:`gpt-4o`
-* [Ollama](https://ollama.com/) Available only to the Q&A step. Recommended models: `llama3`. Ollama models are suitable for the Q&A step only (after the knowledge graph (KG) created).
->>>>>>> 9d04ac12
-
-## Basic Usage
-
-[![Open In Colab](https://colab.research.google.com/assets/colab-badge.svg)](https://colab.research.google.com/github/FalkorDB/GraphRAG-SDK/blob/main/examples/movies/demo-movies.ipynb)
-
-The following example demonstrates the basic usage of this SDK to create a GraphRAG using URLs with auto-detected ontology.
-
-```python
-from dotenv import load_dotenv
-
-from graphrag_sdk.source import URL
-from graphrag_sdk import KnowledgeGraph, Ontology
-from graphrag_sdk.models.openai import OpenAiGenerativeModel
-from graphrag_sdk.model_config import KnowledgeGraphModelConfig
-load_dotenv()
-
-# Import Data
-urls = ["https://www.rottentomatoes.com/m/side_by_side_2012",
-"https://www.rottentomatoes.com/m/matrix",
-"https://www.rottentomatoes.com/m/matrix_revolutions",
-"https://www.rottentomatoes.com/m/matrix_reloaded",
-"https://www.rottentomatoes.com/m/speed_1994",
-"https://www.rottentomatoes.com/m/john_wick_chapter_4"]
-
-sources = [URL(url) for url in urls]
-
-# Model
-model = OpenAiGenerativeModel(model_name="gpt-4o")
-
-# Ontology Auto-Detection
-ontology = Ontology.from_sources(
-    sources=sources,
-    model=model,
-)
-
-# Knowledge Graph
-kg = KnowledgeGraph(
-    name="movies",
-    model_config=KnowledgeGraphModelConfig.with_model(model),
-    ontology=ontology,
-)
-
-# GraphRAG System and Questioning
-kg.process_sources(sources)
-
-chat = kg.chat_session()
-
-print(chat.send_message("Who is the director of the movie The Matrix?"))
-print(chat.send_message("How this director connected to Keanu Reeves?"))
-
-```
-
-## Tools
-
-[![Open In Colab](https://colab.research.google.com/assets/colab-badge.svg)](https://colab.research.google.com/github/FalkorDB/GraphRAG-SDK/blob/main/examples/ufc/demo-ufc.ipynb)
-
-### Import source data
-
-The SDK supports the following file formats:
-
-* PDF
-* TEXT
-* JSONL
-* URL
-* HTML
-* CSV
-
-```python
-import os
-from graphrag_sdk.source import Source
-
-src_files = "data_folder"
-sources = []
-
-# Create a Source object.
-for file in os.listdir(src_files):
-    sources.append(Source(os.path.join(src_files, file)))
-```
-
-### Ontology
-
-You can either auto-detect the ontology from your data or define it manually. Additionally, you can set `Boundaries` for ontology auto-detection.
-
-Once the ontology is created, you can review, modify, and update it as needed before using it to build the Knowledge Graph (KG).
-
-```python
-import random
-from falkordb import FalkorDB
-from graphrag_sdk import KnowledgeGraph, Ontology
-from graphrag_sdk.models.openai import OpenAiGenerativeModel
-
-# Define the percentage of files that will be used to auto-create the ontology.
-percent = 0.1  # This represents 10%. You can adjust this value (e.g., 0.2 for 20%).
-
-boundaries = """
-    Extract only the most relevant information about UFC fighters, fights, and events.
-    Avoid creating entities for details that can be expressed as attributes.
-"""
-
-# Define the model to be used for the ontology
-model = OpenAiGenerativeModel(model_name="gpt-4o")
-
-# Randomly select a percentage of files from sources.
-sampled_sources = random.sample(sources, round(len(sources) * percent))
-
-ontology = Ontology.from_sources(
-    sources=sampled_sources,
-    boundaries=boundaries,
-    model=model,
-)
-
-# Save the ontology to the disk as a json file.
-with open("ontology.json", "w", encoding="utf-8") as file:
-    file.write(json.dumps(ontology.to_json(), indent=2))
-```
-
-After generating the initial ontology, you can review it and make any necessary modifications to better fit your data and requirements. This might include refining entity types or adjusting relationships.
-
-Once you are satisfied with the ontology, you can proceed to use it for creating and managing your Knowledge Graph (KG).
-
-### Knowledge Graph
-
-Now, you can use the SDK to create a Knowledge Graph (KG) from your sources and ontology.
-
-```python
-# After approving the ontology, load it from disk.
-ontology_file = "ontology.json"
-with open(ontology_file, "r", encoding="utf-8") as file:
-    ontology = Ontology.from_json(json.loads(file.read()))
-
-kg = KnowledgeGraph(
-    name="kg_name",
-    model_config=KnowledgeGraphModelConfig.with_model(model),
-    ontology=ontology,
-)
-
-kg.process_sources(sources)
-```
-
-You can update the KG at any time by processing more sources with the `process_sources` method.
-
-### Graph RAG
-
-At this point, you have a Knowledge Graph that can be queried using this SDK. Use the method `chat_session` for start a conversation.
-
-```python
-
-# Conversation.
-chat = kg.chat_session()
-response = chat.send_message("Who is Salsa Boy?")
-print(response)
-response = chat.send_message("Tell me about one of his fights?")
-print(response)
-```
-
-## Multi Agent - Orchestrator
-
-[![Open In Colab](https://colab.research.google.com/assets/colab-badge.svg)](https://colab.research.google.com/github/FalkorDB/GraphRAG-SDK/blob/main/examples/trip/demo_orchestrator_trip.ipynb)
-
-The GraphRAG-SDK supports KG agents. Each agent is an expert in the data it has learned, and the orchestrator orchestrates the agents.
-
-### Agents
-
-See the [Basic Usage](#basic-usage) section to understand how to create KG objects for the agents.
-
-```python
-# Define the model
-model = OpenAiGenerativeModel("gpt-4o")
-
-# Create the KG from the predefined ontology.
-# In this example, we will use the restaurants agent and the attractions agent.
-restaurants_kg = KnowledgeGraph(
-    name="restaurants",
-    ontology=restaurants_ontology,
-    model_config=KnowledgeGraphModelConfig.with_model(model),
-)
-attractions_kg = KnowledgeGraph(
-    name="attractions",
-    ontology=attractions_ontology,
-    model_config=KnowledgeGraphModelConfig.with_model(model),
-)
-
-
-# The following agent is specialized in finding restaurants.
-restaurants_agent = KGAgent(
-    agent_id="restaurants_agent",
-    kg=restaurants_kg,
-    introduction="I'm a restaurant agent, specialized in finding the best restaurants for you.",
-)
-
-# The following agent is specialized in finding tourist attractions.
-attractions_agent = KGAgent(
-    agent_id="attractions_agent",
-    kg=attractions_kg,
-    introduction="I'm an attractions agent, specialized in finding the best tourist attractions for you.",
-)
-```
-
-### Orchestrator - Multi-Agent System
-
-The orchestrator manages the usage of agents and handles questioning.
-
-```python
-# Initialize the orchestrator while giving it the backstory.
-orchestrator = Orchestrator(
-    model,
-    backstory="You are a trip planner, and you want to provide the best possible itinerary for your clients.",
-)
-
-# Register the agents that we created above.
-orchestrator.register_agent(restaurants_agent)
-orchestrator.register_agent(attractions_agent)
-
-# Query the orchestrator.
-runner = orchestrator.ask("Create a two-day itinerary for a trip to Rome. Please don't ask me any questions; just provide the best itinerary you can.")
-print(runner.output)
-```
-
-## Support
-
-Connect with our community for support and discussions. If you have any questions, don’t hesitate to contact us through one of the methods below:
-
-* [Discord](https://discord.com/invite/6M4QwDXn2w)
-* [Email](support@falkordb.com)
-* [Discussions](https://github.com/orgs/FalkorDB/discussions)
-
+[![Dockerhub](https://img.shields.io/docker/pulls/falkordb/falkordb?label=Docker)](https://hub.docker.com/r/falkordb/falkordb/)
+[![pypi](https://badge.fury.io/py/graphrag_sdk.svg)](https://pypi.org/project/graphrag_sdk/)
+[![Discord](https://img.shields.io/discord/1146782921294884966?style=flat-square)](https://discord.gg/6M4QwDXn2w)
+[![Contributor Covenant](https://img.shields.io/badge/Contributor%20Covenant-2.1-4baaaa.svg)](code_of_conduct.md) 
+
+# GraphRAG-SDK
+
+[![Try Free](https://img.shields.io/badge/Try%20Free-FalkorDB%20Cloud-FF8101?labelColor=FDE900&style=for-the-badge&link=https://app.falkordb.cloud)](https://app.falkordb.cloud)
+
+GraphRAG-SDK is a comprehensive solution for building Graph Retrieval-Augmented Generation (GraphRAG) applications, leveraging [FalkorDB](https://www.falkordb.com/) for optimal performance.
+
+## Features
+
+* Ontology Management: Manage ontologies either manually or automatically from unstructured data.
+* Knowledge Graph (KG): Construct and query knowledge graphs for efficient data retrieval.
+* LLMs Integration: Support for OpenAI and Google Gemini models.
+* Multi-Agent System: Multi-agent orchestrators using KG-based agents.
+
+## Get Started
+
+### Install
+
+```sh
+pip install graphrag_sdk[all]
+```
+
+or (if only OpenAI is required)
+
+```sh
+pip install graphrag_sdk[openai]
+```
+
+### Prerequisites
+
+#### Graph Database
+
+GraphRAG-SDK relies on [FalkorDB](http://falkordb.com) as its graph engine and works with OpenAI/Gemini.
+
+Use [FalkorDB Cloud](https://app.falkordb.cloud/) to get credentials or start FalkorDB locally:
+
+```sh
+docker run -p 6379:6379 -p 3000:3000 -it --rm  -v ./data:/data falkordb/falkordb:latest
+```
+
+#### LLM Models
+
+Currently, this SDK supports the following LLMs API:
+
+* [OpenAI](https://openai.com/index/openai-api) Recommended model:`gpt-4o`
+* [Google](https://makersuite.google.com/app/apikey) Recommended model:`gemini-1.5-flash-001`
+* [Azure-OpenAI](https://ai.azure.com) Recommended model:`gpt-4o`
+* [Ollama](https://ollama.com/) Available only to the Q&A step. Recommended models: `llama3`. Ollama models are suitable for the Q&A step only (after the knowledge graph (KG) created).
+
+## Basic Usage
+
+[![Open In Colab](https://colab.research.google.com/assets/colab-badge.svg)](https://colab.research.google.com/github/FalkorDB/GraphRAG-SDK/blob/main/examples/movies/demo-movies.ipynb)
+
+The following example demonstrates the basic usage of this SDK to create a GraphRAG using URLs with auto-detected ontology.
+
+```python
+from dotenv import load_dotenv
+
+from graphrag_sdk.source import URL
+from graphrag_sdk import KnowledgeGraph, Ontology
+from graphrag_sdk.models.openai import OpenAiGenerativeModel
+from graphrag_sdk.model_config import KnowledgeGraphModelConfig
+load_dotenv()
+
+# Import Data
+urls = ["https://www.rottentomatoes.com/m/side_by_side_2012",
+"https://www.rottentomatoes.com/m/matrix",
+"https://www.rottentomatoes.com/m/matrix_revolutions",
+"https://www.rottentomatoes.com/m/matrix_reloaded",
+"https://www.rottentomatoes.com/m/speed_1994",
+"https://www.rottentomatoes.com/m/john_wick_chapter_4"]
+
+sources = [URL(url) for url in urls]
+
+# Model
+model = OpenAiGenerativeModel(model_name="gpt-4o")
+
+# Ontology Auto-Detection
+ontology = Ontology.from_sources(
+    sources=sources,
+    model=model,
+)
+
+# Knowledge Graph
+kg = KnowledgeGraph(
+    name="movies",
+    model_config=KnowledgeGraphModelConfig.with_model(model),
+    ontology=ontology,
+)
+
+# GraphRAG System and Questioning
+kg.process_sources(sources)
+
+chat = kg.chat_session()
+
+print(chat.send_message("Who is the director of the movie The Matrix?"))
+print(chat.send_message("How this director connected to Keanu Reeves?"))
+
+```
+
+## Tools
+
+[![Open In Colab](https://colab.research.google.com/assets/colab-badge.svg)](https://colab.research.google.com/github/FalkorDB/GraphRAG-SDK/blob/main/examples/ufc/demo-ufc.ipynb)
+
+### Import source data
+
+The SDK supports the following file formats:
+
+* PDF
+* TEXT
+* JSONL
+* URL
+* HTML
+* CSV
+
+```python
+import os
+from graphrag_sdk.source import Source
+
+src_files = "data_folder"
+sources = []
+
+# Create a Source object.
+for file in os.listdir(src_files):
+    sources.append(Source(os.path.join(src_files, file)))
+```
+
+### Ontology
+
+You can either auto-detect the ontology from your data or define it manually. Additionally, you can set `Boundaries` for ontology auto-detection.
+
+Once the ontology is created, you can review, modify, and update it as needed before using it to build the Knowledge Graph (KG).
+
+```python
+import random
+from falkordb import FalkorDB
+from graphrag_sdk import KnowledgeGraph, Ontology
+from graphrag_sdk.models.openai import OpenAiGenerativeModel
+
+# Define the percentage of files that will be used to auto-create the ontology.
+percent = 0.1  # This represents 10%. You can adjust this value (e.g., 0.2 for 20%).
+
+boundaries = """
+    Extract only the most relevant information about UFC fighters, fights, and events.
+    Avoid creating entities for details that can be expressed as attributes.
+"""
+
+# Define the model to be used for the ontology
+model = OpenAiGenerativeModel(model_name="gpt-4o")
+
+# Randomly select a percentage of files from sources.
+sampled_sources = random.sample(sources, round(len(sources) * percent))
+
+ontology = Ontology.from_sources(
+    sources=sampled_sources,
+    boundaries=boundaries,
+    model=model,
+)
+
+# Save the ontology to the disk as a json file.
+with open("ontology.json", "w", encoding="utf-8") as file:
+    file.write(json.dumps(ontology.to_json(), indent=2))
+```
+
+After generating the initial ontology, you can review it and make any necessary modifications to better fit your data and requirements. This might include refining entity types or adjusting relationships.
+
+Once you are satisfied with the ontology, you can proceed to use it for creating and managing your Knowledge Graph (KG).
+
+### Knowledge Graph
+
+Now, you can use the SDK to create a Knowledge Graph (KG) from your sources and ontology.
+
+```python
+# After approving the ontology, load it from disk.
+ontology_file = "ontology.json"
+with open(ontology_file, "r", encoding="utf-8") as file:
+    ontology = Ontology.from_json(json.loads(file.read()))
+
+kg = KnowledgeGraph(
+    name="kg_name",
+    model_config=KnowledgeGraphModelConfig.with_model(model),
+    ontology=ontology,
+)
+
+kg.process_sources(sources)
+```
+
+You can update the KG at any time by processing more sources with the `process_sources` method.
+
+### Graph RAG
+
+At this point, you have a Knowledge Graph that can be queried using this SDK. Use the method `chat_session` for start a conversation.
+
+```python
+
+# Conversation.
+chat = kg.chat_session()
+response = chat.send_message("Who is Salsa Boy?")
+print(response)
+response = chat.send_message("Tell me about one of his fights?")
+print(response)
+```
+
+## Multi Agent - Orchestrator
+
+[![Open In Colab](https://colab.research.google.com/assets/colab-badge.svg)](https://colab.research.google.com/github/FalkorDB/GraphRAG-SDK/blob/main/examples/trip/demo_orchestrator_trip.ipynb)
+
+The GraphRAG-SDK supports KG agents. Each agent is an expert in the data it has learned, and the orchestrator orchestrates the agents.
+
+### Agents
+
+See the [Basic Usage](#basic-usage) section to understand how to create KG objects for the agents.
+
+```python
+# Define the model
+model = OpenAiGenerativeModel("gpt-4o")
+
+# Create the KG from the predefined ontology.
+# In this example, we will use the restaurants agent and the attractions agent.
+restaurants_kg = KnowledgeGraph(
+    name="restaurants",
+    ontology=restaurants_ontology,
+    model_config=KnowledgeGraphModelConfig.with_model(model),
+)
+attractions_kg = KnowledgeGraph(
+    name="attractions",
+    ontology=attractions_ontology,
+    model_config=KnowledgeGraphModelConfig.with_model(model),
+)
+
+
+# The following agent is specialized in finding restaurants.
+restaurants_agent = KGAgent(
+    agent_id="restaurants_agent",
+    kg=restaurants_kg,
+    introduction="I'm a restaurant agent, specialized in finding the best restaurants for you.",
+)
+
+# The following agent is specialized in finding tourist attractions.
+attractions_agent = KGAgent(
+    agent_id="attractions_agent",
+    kg=attractions_kg,
+    introduction="I'm an attractions agent, specialized in finding the best tourist attractions for you.",
+)
+```
+
+### Orchestrator - Multi-Agent System
+
+The orchestrator manages the usage of agents and handles questioning.
+
+```python
+# Initialize the orchestrator while giving it the backstory.
+orchestrator = Orchestrator(
+    model,
+    backstory="You are a trip planner, and you want to provide the best possible itinerary for your clients.",
+)
+
+# Register the agents that we created above.
+orchestrator.register_agent(restaurants_agent)
+orchestrator.register_agent(attractions_agent)
+
+# Query the orchestrator.
+runner = orchestrator.ask("Create a two-day itinerary for a trip to Rome. Please don't ask me any questions; just provide the best itinerary you can.")
+print(runner.output)
+```
+
+## Support
+
+Connect with our community for support and discussions. If you have any questions, don’t hesitate to contact us through one of the methods below:
+
+* [Discord](https://discord.com/invite/6M4QwDXn2w)
+* [Email](support@falkordb.com)
+* [Discussions](https://github.com/orgs/FalkorDB/discussions)
+