name: Run tests

on:
  pull_request:

concurrency:
  group: ${{ github.workflow }}-${{ github.ref_name }}
  cancel-in-progress: true

jobs:
  test:
    permissions:
      contents: "read"
      id-token: "write"
    runs-on: ubuntu-latest
    services:
      falkordb:
        image: falkordb/falkordb:latest
        ports:
          - 6379:6379
      ollama:
        image: ollama/ollama:latest
        ports:
          - 11434:11434
        volumes:
          - ollama:/root/.ollama

    steps:
      - uses: actions/checkout@v4

      - name: Set up Python
        uses: actions/setup-python@v5
        with:
<<<<<<< HEAD
          python-version: 3.x # Update with desired Python version
            
=======
          python-version: 3.9.15 # Update with desired Python version

>>>>>>> e3a5734c
      - name: Cache Poetry virtualenv
        id: cache
        uses: actions/cache@v4
        with:
          path: ~/.poetry/virtualenvs
          key: ${{ runner.os }}-poetry-${{ hashFiles('poetry.lock') }}
          restore-keys: |
            ${{ runner.os }}-poetry-

      - id: "auth"
        uses: "google-github-actions/auth@v2"
        with:
          credentials_json: ${{ secrets.GCP_SA_KEY }}

      - name: "Set up Cloud SDK"
        uses: "google-github-actions/setup-gcloud@v2"
        with:
          version: ">= 363.0.0"

      - name: Install Poetry
        if: steps.cache.outputs.cache-hit != true
        run: |
          curl -sSL https://install.python-poetry.org | python3 -

      - name: Install dependencies
        run: poetry install --extras "all"

      - name: Run Lint
        run: |
          poetry run ruff check ./graphrag_sdk/
          poetry run black ./graphrag_sdk/ --check

      - name: Wait for Ollama to be ready
        run: |
          until curl -s http://localhost:11434; do
            echo "Waiting for Ollama..."
            sleep 10
          done

      - name: Run tests
        env:
          PROJECT_ID: ${{ secrets.PROJECT_ID }}
          REGION: ${{ vars.REGION }}
          OPENAI_API_KEY: ${{ secrets.OPENAI_API_KEY }}
          GOOGLE_API_KEY: ${{ secrets.GOOGLE_API_KEY }}
        run: poetry run pytest<|MERGE_RESOLUTION|>--- conflicted
+++ resolved
@@ -31,13 +31,8 @@
       - name: Set up Python
         uses: actions/setup-python@v5
         with:
-<<<<<<< HEAD
-          python-version: 3.x # Update with desired Python version
-            
-=======
           python-version: 3.9.15 # Update with desired Python version
 
->>>>>>> e3a5734c
       - name: Cache Poetry virtualenv
         id: cache
         uses: actions/cache@v4
